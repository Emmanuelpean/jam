## Remaining tasks
### Backend
* [X] Download/Export feature
* [X] Automatically add a remote location to new users
* [X] Add Update table with a follow up variable, note and date

### Frontend
* [X] Add job application table
* [X] Incorrect logo font on mac
* [X] Rename Keywords to Tags
* [X] job title column is incorrect
* [X] Prevent people from creating the same
  * [X] Location (all fields)
  * [X] Company (name)
  * [X] Aggregator (name)
  * [X] Keyword (name)
  * [X] Person (first name + last name + company)
  * [X] Job (link)
* [X] Add pound sign in front of salary input
* [X] Hide system fields in dropdown
* [X] Fix bug where the location map loading is flashing
* [X] When a job is added, check if the url is unique
* [X] Fix formatting of multiselect
* [X] Prevent non admin from accessing the settings and user management page
* [X] Add a "Upcoming Interviews" section in the dashboard
* [X] table of upcoming deadlines
* [X] Fix help bubbles clipping in the user setting page
* [X] Review T&Cs
* [X] Add basic data export
* [ ] Add missing test cases
* [ ] When deleting an entry through the modal, do not refresh the page, refresh the table.
* [ ] Update the table data when interviews/updates are added/deleted/edited
* [ ] Update the table data when accordion table data are changed
<<<<<<< HEAD
* [ ] Add ""
=======
* [ ] Add active state to app settings
>>>>>>> 4b78bdf1

### Know Issues
* [ ] Modals darken when a help bubble is displayed.
* [ ] The theme shown in the user setting page is not updated when changed in the sidebar.


### Version 1.1
* [ ] Add guided tour for new users
* [ ] handle duplicate jobs
* [ ] Add password reset
* [ ] Add TOAST EIS
* [ ] Add smooze reminder option<|MERGE_RESOLUTION|>--- conflicted
+++ resolved
@@ -31,11 +31,7 @@
 * [ ] When deleting an entry through the modal, do not refresh the page, refresh the table.
 * [ ] Update the table data when interviews/updates are added/deleted/edited
 * [ ] Update the table data when accordion table data are changed
-<<<<<<< HEAD
-* [ ] Add ""
-=======
 * [ ] Add active state to app settings
->>>>>>> 4b78bdf1
 
 ### Know Issues
 * [ ] Modals darken when a help bubble is displayed.
